--- conflicted
+++ resolved
@@ -1,8 +1,4 @@
 ### DO NOT CHANGE THIS VALUE !!
 ### It should be updated only when you pull latest changes off from the 'master' branch of IntelOwl.
-<<<<<<< HEAD
-INTELOWL_TAG_VERSION=v2.4.2
-INTELOWL_NG_TAG_VERSION=v2.1.1
-=======
 INTELOWL_TAG_VERSION=v2.5.0
->>>>>>> 7c08643a
+INTELOWL_NG_TAG_VERSION=v2.1.1